import cgi
import errno
import os
import socket
import sys
from tests import skipped, LimitedTestCase
from unittest import main

from eventlet import api
from eventlet import util
from eventlet import greenio
from eventlet.green import socket as greensocket
from eventlet import wsgi
from eventlet import processes

from tests import find_command

try:
    from cStringIO import StringIO
except ImportError:
    from StringIO import StringIO


def hello_world(env, start_response):
    if env['PATH_INFO'] == 'notexist':
        start_response('404 Not Found', [('Content-type', 'text/plain')])
        return ["not found"]

    start_response('200 OK', [('Content-type', 'text/plain')])
    return ["hello world"]


def chunked_app(env, start_response):
    start_response('200 OK', [('Content-type', 'text/plain')])
    yield "this"
    yield "is"
    yield "chunked"


def big_chunks(env, start_response):
    start_response('200 OK', [('Content-type', 'text/plain')])
    line = 'a' * 8192
    for x in range(10):
        yield line

def use_write(env, start_response):
    if env['PATH_INFO'] == '/a':
        write = start_response('200 OK', [('Content-type', 'text/plain'),
                                          ('Content-Length', '5')])
        write('abcde')
    if env['PATH_INFO'] == '/b':
        write = start_response('200 OK', [('Content-type', 'text/plain')])
        write('abcde')
    return []

def chunked_post(env, start_response):
    start_response('200 OK', [('Content-type', 'text/plain')])
    if env['PATH_INFO'] == '/a':
        return [env['wsgi.input'].read()]
    elif env['PATH_INFO'] == '/b':
        return [x for x in iter(lambda: env['wsgi.input'].read(4096), '')]
    elif env['PATH_INFO'] == '/c':
        return [x for x in iter(lambda: env['wsgi.input'].read(1), '')]

class Site(object):
    def __init__(self):
        self.application = hello_world

    def __call__(self, env, start_response):
        return self.application(env, start_response)


CONTENT_LENGTH = 'content-length'


"""
HTTP/1.1 200 OK
Date: foo
Content-length: 11

hello world
"""

class ConnectionClosed(Exception):
    pass


def read_http(sock):
    fd = sock.makefile()
    try:
        response_line = fd.readline()
    except socket.error, exc:
        if exc[0] == 10053:
            raise ConnectionClosed
        raise
    if not response_line:
        raise ConnectionClosed
    
    header_lines = []
    while True:
        line = fd.readline()
        if line == '\r\n':
            break
        else:
            header_lines.append(line)
    headers = dict()
    for x in header_lines:
        x = x.strip()
        if not x:
            continue
        key, value = x.split(': ', 1)
        assert key.lower() not in headers, "%s header duplicated" % key
        headers[key.lower()] = value

    if CONTENT_LENGTH in headers:
        num = int(headers[CONTENT_LENGTH])
        body = fd.read(num)
        #print body
    else:
        # read until EOF
        body = fd.read()

    return response_line, headers, body

class HttpdTestCase(LimitedTestCase):
    mode = 'static'
    keepalive = True
    def setUp(self):
        super(HttpdTestCase, self).setUp()
        self.logfile = StringIO()
        self.site = Site()
<<<<<<< HEAD
        listener = api.tcp_listener(('localhost', 0))
        self.port = listener.getsockname()[1]
        self.killer = api.spawn(
            wsgi.server,
            listener, 
            self.site, 
            max_size=128, 
            log=self.logfile,
            keepalive=self.keepalive)

=======
        self.killer = None
        self.spawn_server()
        
>>>>>>> bf1d595a
    def tearDown(self):
        super(HttpdTestCase, self).tearDown()
        api.kill(self.killer)
        api.sleep(0)

<<<<<<< HEAD
class TestHttpd(HttpdTestCase):
=======
    def spawn_server(self, **kwargs):
        """Spawns a new wsgi server with the given arguments.
        Sets self.port to the port of the server, and self.killer is the greenlet
        running it.
        
        Kills any previously-running server."""
        if self.killer:
            api.kill(self.killer)
            
        new_kwargs = dict(max_size=128, 
                          log=self.logfile,
                          site=self.site)
        new_kwargs.update(kwargs)
            
        if 'sock' not in new_kwargs:
            new_kwargs['sock'] = api.tcp_listener(('localhost', 0))
            
        self.port = new_kwargs['sock'].getsockname()[1]
        self.killer = api.spawn(
            wsgi.server,
            **new_kwargs)

>>>>>>> bf1d595a
    def test_001_server(self):
        sock = api.connect_tcp(
            ('localhost', self.port))

        fd = sock.makefile()
        fd.write('GET / HTTP/1.0\r\nHost: localhost\r\n\r\n')
        fd.flush()
        result = fd.read()
        fd.close()
        ## The server responds with the maximum version it supports
        self.assert_(result.startswith('HTTP'), result)
        self.assert_(result.endswith('hello world'))

    def test_002_keepalive(self):
        sock = api.connect_tcp(
            ('localhost', self.port))

        fd = sock.makefile()
        fd.write('GET / HTTP/1.1\r\nHost: localhost\r\n\r\n')
        fd.flush()
        read_http(sock)
        fd.write('GET / HTTP/1.1\r\nHost: localhost\r\n\r\n')
        fd.flush()
        read_http(sock)
        fd.close()

    def test_003_passing_non_int_to_read(self):
        # This should go in greenio_test
        sock = api.connect_tcp(
            ('localhost', self.port))

        fd = sock.makefile()
        fd.write('GET / HTTP/1.1\r\nHost: localhost\r\n\r\n')
        fd.flush()
        cancel = api.exc_after(1, RuntimeError)
        self.assertRaises(TypeError, fd.read, "This shouldn't work")
        cancel.cancel()
        fd.close()

    def test_004_close_keepalive(self):
        sock = api.connect_tcp(
            ('localhost', self.port))

        fd = sock.makefile()
        fd.write('GET / HTTP/1.1\r\nHost: localhost\r\n\r\n')
        fd.flush()
        read_http(sock)
        fd.write('GET / HTTP/1.1\r\nHost: localhost\r\nConnection: close\r\n\r\n')
        fd.flush()
        read_http(sock)
        fd.write('GET / HTTP/1.1\r\nHost: localhost\r\n\r\n')
        fd.flush()
        self.assertRaises(ConnectionClosed, read_http, sock)
        fd.close()

    @skipped
    def test_005_run_apachebench(self):
        url = 'http://localhost:12346/'
        # ab is apachebench
        out = processes.Process(find_command('ab'),
                                ['-c','64','-n','1024', '-k', url])
        print out.read()

    def test_006_reject_long_urls(self):
        sock = api.connect_tcp(
            ('localhost', self.port))
        path_parts = []
        for ii in range(3000):
            path_parts.append('path')
        path = '/'.join(path_parts)
        request = 'GET /%s HTTP/1.0\r\nHost: localhost\r\n\r\n' % path
        fd = sock.makefile()
        fd.write(request)
        fd.flush()
        result = fd.readline()
        if result:
            # windows closes the socket before the data is flushed,
            # so we never get anything back
            status = result.split(' ')[1]
            self.assertEqual(status, '414')
        fd.close()

    def test_007_get_arg(self):
        # define a new handler that does a get_arg as well as a read_body
        def new_app(env, start_response):
            body = env['wsgi.input'].read()
            a = cgi.parse_qs(body).get('a', [1])[0]
            start_response('200 OK', [('Content-type', 'text/plain')])
            return ['a is %s, body is %s' % (a, body)]
        self.site.application = new_app
        sock = api.connect_tcp(
            ('localhost', self.port))
        request = '\r\n'.join((
            'POST / HTTP/1.0',
            'Host: localhost',
            'Content-Length: 3',
            '',
            'a=a'))
        fd = sock.makefile()
        fd.write(request)
        fd.flush()

        # send some junk after the actual request
        fd.write('01234567890123456789')
        reqline, headers, body = read_http(sock)
        self.assertEqual(body, 'a is a, body is a=a')
        fd.close()

    def test_008_correctresponse(self):
        sock = api.connect_tcp(
            ('localhost', self.port))

        fd = sock.makefile()
        fd.write('GET / HTTP/1.1\r\nHost: localhost\r\n\r\n')
        fd.flush()
        response_line_200,_,_ = read_http(sock)
        fd.write('GET /notexist HTTP/1.1\r\nHost: localhost\r\n\r\n')
        fd.flush()
        response_line_404,_,_ = read_http(sock)
        fd.write('GET / HTTP/1.1\r\nHost: localhost\r\n\r\n')
        fd.flush()
        response_line_test,_,_ = read_http(sock)
        self.assertEqual(response_line_200,response_line_test)
        fd.close()

    def test_009_chunked_response(self):
        self.site.application = chunked_app
        sock = api.connect_tcp(
            ('localhost', self.port))

        fd = sock.makefile()
        fd.write('GET / HTTP/1.1\r\nHost: localhost\r\nConnection: close\r\n\r\n')
        fd.flush()
        self.assert_('Transfer-Encoding: chunked' in fd.read())

    def test_010_no_chunked_http_1_0(self):
        self.site.application = chunked_app
        sock = api.connect_tcp(
            ('localhost', self.port))

        fd = sock.makefile()
        fd.write('GET / HTTP/1.0\r\nHost: localhost\r\nConnection: close\r\n\r\n')
        fd.flush()
        self.assert_('Transfer-Encoding: chunked' not in fd.read())

    def test_011_multiple_chunks(self):
        self.site.application = big_chunks
        sock = api.connect_tcp(
            ('localhost', self.port))

        fd = sock.makefile()
        fd.write('GET / HTTP/1.1\r\nHost: localhost\r\nConnection: close\r\n\r\n')
        fd.flush()
        headers = ''
        while True:
            line = fd.readline()
            if line == '\r\n':
                break
            else:
                headers += line
        self.assert_('Transfer-Encoding: chunked' in headers)
        chunks = 0
        chunklen = int(fd.readline(), 16)
        while chunklen:
            chunks += 1
            chunk = fd.read(chunklen)
            fd.readline()
            chunklen = int(fd.readline(), 16)
        self.assert_(chunks > 1)

    def test_012_ssl_server(self):
        def wsgi_app(environ, start_response):
            start_response('200 OK', {})
            return [environ['wsgi.input'].read()]

        certificate_file = os.path.join(os.path.dirname(__file__), 'test_server.crt')
        private_key_file = os.path.join(os.path.dirname(__file__), 'test_server.key')

        server_sock = api.ssl_listener(('localhost', 0), certificate_file, private_key_file)
        self.spawn_server(sock=server_sock, site=wsgi_app)
    
        sock = api.connect_tcp(('localhost', self.port))
        sock = util.wrap_ssl(sock)
        sock.write('POST /foo HTTP/1.1\r\nHost: localhost\r\nConnection: close\r\nContent-length:3\r\n\r\nabc')
        result = sock.read(8192)
        self.assertEquals(result[-3:], 'abc')
        
    def test_013_empty_return(self):
        def wsgi_app(environ, start_response):
            start_response("200 OK", [])
            return [""]

        certificate_file = os.path.join(os.path.dirname(__file__), 'test_server.crt')
        private_key_file = os.path.join(os.path.dirname(__file__), 'test_server.key')
        server_sock = api.ssl_listener(('localhost', 0), certificate_file, private_key_file)
        self.spawn_server(sock=server_sock, site=wsgi_app)

        sock = api.connect_tcp(('localhost', server_sock.getsockname()[1]))
        sock = util.wrap_ssl(sock)
        sock.write('GET /foo HTTP/1.1\r\nHost: localhost\r\nConnection: close\r\n\r\n')
        result = sock.read(8192)
        self.assertEquals(result[-4:], '\r\n\r\n')

    def test_014_chunked_post(self):
        self.site.application = chunked_post
        sock = api.connect_tcp(('localhost', self.port))
        fd = sock.makefile()
        fd.write('PUT /a HTTP/1.1\r\nHost: localhost\r\nConnection: close\r\n'
                 'Transfer-Encoding: chunked\r\n\r\n'
                 '2\r\noh\r\n4\r\n hai\r\n0\r\n\r\n')
        fd.flush()
        while True:
            if fd.readline() == '\r\n':
                break
        response = fd.read()
        self.assert_(response == 'oh hai', 'invalid response %s' % response)

        sock = api.connect_tcp(('localhost', self.port))
        fd = sock.makefile()
        fd.write('PUT /b HTTP/1.1\r\nHost: localhost\r\nConnection: close\r\n'
                 'Transfer-Encoding: chunked\r\n\r\n'
                 '2\r\noh\r\n4\r\n hai\r\n0\r\n\r\n')
        fd.flush()
        while True:
            if fd.readline() == '\r\n':
                break
        response = fd.read()
        self.assert_(response == 'oh hai', 'invalid response %s' % response)

        sock = api.connect_tcp(('localhost', self.port))
        fd = sock.makefile()
        fd.write('PUT /c HTTP/1.1\r\nHost: localhost\r\nConnection: close\r\n'
                 'Transfer-Encoding: chunked\r\n\r\n'
                 '2\r\noh\r\n4\r\n hai\r\n0\r\n\r\n')
        fd.flush()
        while True:
            if fd.readline() == '\r\n':
                break
        response = fd.read(8192)
        self.assert_(response == 'oh hai', 'invalid response %s' % response)

    def test_015_write(self):
        self.site.application = use_write
        sock = api.connect_tcp(('localhost', self.port))
        fd = sock.makefile()
        fd.write('GET /a HTTP/1.1\r\nHost: localhost\r\nConnection: close\r\n\r\n')
        fd.flush()
        response_line, headers, body = read_http(sock)
        self.assert_('content-length' in headers)

        sock = api.connect_tcp(('localhost', self.port))
        fd = sock.makefile()
        fd.write('GET /b HTTP/1.1\r\nHost: localhost\r\nConnection: close\r\n\r\n')
        fd.flush()
        response_line, headers, body = read_http(sock)
        self.assert_('transfer-encoding' in headers)
        self.assert_(headers['transfer-encoding'] == 'chunked')

    def test_016_repeated_content_length(self):
        """
        content-length header was being doubled up if it was set in
        start_response and could also be inferred from the iterator
        """
        def wsgi_app(environ, start_response):
            start_response('200 OK', [('Content-Length', '7')])
            return ['testing']
        self.site.application = wsgi_app
        sock = api.connect_tcp(('localhost', self.port))
        fd = sock.makefile()
        fd.write('GET /a HTTP/1.1\r\nHost: localhost\r\nConnection: close\r\n\r\n')
        fd.flush()
        header_lines = []
        while True:
            line = fd.readline()
            if line == '\r\n':
                break
            else:
                header_lines.append(line)
        self.assertEquals(1, len([l for l in header_lines
                if l.lower().startswith('content-length')]))

    def test_017_ssl_zeroreturnerror(self):

        def server(sock, site, log):
            try:
                serv = wsgi.Server(sock, sock.getsockname(), site, log)
                client_socket = sock.accept()
                serv.process_request(client_socket)
                return True
            except:
                import traceback
                traceback.print_exc()
                return False

        def wsgi_app(environ, start_response):
            start_response('200 OK', [])
            return [environ['wsgi.input'].read()]

        certificate_file = os.path.join(os.path.dirname(__file__), 'test_server.crt')
        private_key_file = os.path.join(os.path.dirname(__file__), 'test_server.key')

        sock = api.ssl_listener(('localhost', 0), certificate_file, private_key_file)

        from eventlet import coros
        server_coro = coros.execute(server, sock, wsgi_app, self.logfile)

        client = api.connect_tcp(('localhost', sock.getsockname()[1]))
        client = util.wrap_ssl(client)
        client.write('X') # non-empty payload so that SSL handshake occurs
        greenio.shutdown_safe(client)
        client.close()

        success = server_coro.wait()
        self.assert_(success)
        
    def test_018_http_10_keepalive(self):
        # verify that if an http/1.0 client sends connection: keep-alive
        # that we don't close the connection
        sock = api.connect_tcp(
            ('localhost', self.port))

        fd = sock.makefile()
        fd.write('GET / HTTP/1.0\r\nHost: localhost\r\nConnection: keep-alive\r\n\r\n')
        fd.flush()
        
        response_line, headers, body = read_http(sock)
        self.assert_('connection' in headers)
        self.assertEqual('keep-alive', headers['connection'])
        # repeat request to verify connection is actually still open
<<<<<<< HEAD
        fd.write('GET / HTTP/1.0\r\nHost: localhost\r\nConnection: keep-alive\r\n\r\n')                     
        self.assert_('connection: keep-alive' in 
                     fd.readuntil('\r\n\r\n').lower())

=======
        fd.write('GET / HTTP/1.0\r\nHost: localhost\r\nConnection: keep-alive\r\n\r\n')
        fd.flush()
        response_line, headers, body = read_http(sock)
        self.assert_('connection' in headers)
        self.assertEqual('keep-alive', headers['connection'])
                     
>>>>>>> bf1d595a
    def test_019_fieldstorage_compat(self):
        def use_fieldstorage(environ, start_response):
            import cgi
            fs = cgi.FieldStorage(fp=environ['wsgi.input'],
                                  environ=environ)
            start_response('200 OK', [('Content-type', 'text/plain')])
            return ['hello!']
                             
        self.site.application = use_fieldstorage
        sock = api.connect_tcp(
            ('localhost', self.port))

        fd = sock.makefile()
        fd.write('POST / HTTP/1.1\r\n'
                 'Host: localhost\r\n'
                 'Connection: close\r\n'
                 'Transfer-Encoding: chunked\r\n\r\n'
                 '2\r\noh\r\n'
                 '4\r\n hai\r\n0\r\n\r\n')
        fd.flush()
        self.assert_('hello!' in fd.read())

    def test_020_x_forwarded_for(self):
        sock = api.connect_tcp(('localhost', self.port))
        sock.sendall('GET / HTTP/1.1\r\nHost: localhost\r\nX-Forwarded-For: 1.2.3.4, 5.6.7.8\r\n\r\n')
        sock.recv(1024)
        sock.close()
        self.assert_('1.2.3.4,5.6.7.8,127.0.0.1' in self.logfile.getvalue())
        
        # turning off the option should work too
        self.logfile = StringIO()
        self.spawn_server(log_x_forwarded_for=False)
            
        sock = api.connect_tcp(('localhost', self.port))
        sock.sendall('GET / HTTP/1.1\r\nHost: localhost\r\nX-Forwarded-For: 1.2.3.4, 5.6.7.8\r\n\r\n')
        sock.recv(1024)
        sock.close()
        self.assert_('1.2.3.4' not in self.logfile.getvalue())
        self.assert_('5.6.7.8' not in self.logfile.getvalue())        
        self.assert_('127.0.0.1' in self.logfile.getvalue())

    def test_socket_remains_open(self):
        api.kill(self.killer)
        server_sock = api.tcp_listener(('localhost', 0))
        server_sock_2 = server_sock.dup()
        self.spawn_server(sock=server_sock_2)
        # do a single req/response to verify it's up
        sock = api.connect_tcp(('localhost', self.port))
        fd = sock.makefile()
        fd.write('GET / HTTP/1.0\r\nHost: localhost\r\n\r\n')
        fd.flush()
        result = fd.read(1024)
        fd.close()
        self.assert_(result.startswith('HTTP'), result)
        self.assert_(result.endswith('hello world'))

        # shut down the server and verify the server_socket fd is still open,
        # but the actual socketobject passed in to wsgi.server is closed
        api.kill(self.killer)
        api.sleep(0.001) # make the kill go through
        try:
            server_sock_2.accept()
            # shouldn't be able to use this one anymore
        except socket.error, exc:
            self.assertEqual(exc[0], errno.EBADF)
        self.spawn_server(sock=server_sock)
        sock = api.connect_tcp(('localhost', self.port))
        fd = sock.makefile()
        fd.write('GET / HTTP/1.0\r\nHost: localhost\r\n\r\n')
        fd.flush()
        result = fd.read(1024)
        fd.close()
        self.assert_(result.startswith('HTTP'), result)
        self.assert_(result.endswith('hello world'))

    def test_021_environ_clobbering(self):
        def clobberin_time(environ, start_response):
            for environ_var in ['wsgi.version', 'wsgi.url_scheme',
                'wsgi.input', 'wsgi.errors', 'wsgi.multithread',
                'wsgi.multiprocess', 'wsgi.run_once', 'REQUEST_METHOD',
                'SCRIPT_NAME', 'PATH_INFO', 'QUERY_STRING', 'CONTENT_TYPE',
                'CONTENT_LENGTH', 'SERVER_NAME', 'SERVER_PORT', 
                'SERVER_PROTOCOL']:
                environ[environ_var] = None
            start_response('200 OK', [('Content-type', 'text/plain')])
            return []
        self.site.application = clobberin_time
        sock = api.connect_tcp(('localhost', self.port))
        fd = sock.makefile()
        fd.write('GET / HTTP/1.1\r\n'
                 'Host: localhost\r\n'
                 'Connection: close\r\n'
                 '\r\n\r\n')
        fd.flush()
        self.assert_('200 OK' in fd.read())

    def test_022_custom_pool(self):
        # just test that it accepts the parameter for now
        # TODO: test that it uses the pool and that you can waitall() to
        # ensure that all clients finished
        from eventlet import pool
        p = pool.Pool(max_size=5)
        self.spawn_server(custom_pool=p)
            
        # this stuff is copied from test_001_server, could be better factored
        sock = api.connect_tcp(
            ('localhost', self.port))
        fd = sock.makefile()
        fd.write('GET / HTTP/1.0\r\nHost: localhost\r\n\r\n')
        fd.flush()
        result = fd.read()
        fd.close()
        self.assert_(result.startswith('HTTP'), result)
        self.assert_(result.endswith('hello world'))

    def test_023_bad_content_length(self):
        sock = api.connect_tcp(
            ('localhost', self.port))
        fd = sock.makefile()
        fd.write('GET / HTTP/1.0\r\nHost: localhost\r\nContent-length: argh\r\n\r\n')
        fd.flush()
        result = fd.read()
        fd.close()
        self.assert_(result.startswith('HTTP'), result)
        self.assert_('400 Bad Request' in result)
        self.assert_('500' not in result)

    def test_024_expect_100_continue(self):
        def wsgi_app(environ, start_response):
            if int(environ['CONTENT_LENGTH']) > 1024:
                start_response('417 Expectation Failed', [('Content-Length', '7')])
                return ['failure']
            else:
                text = environ['wsgi.input'].read()
                start_response('200 OK', [('Content-Length', str(len(text)))])
                return [text]
        self.site.application = wsgi_app
        sock = api.connect_tcp(('localhost', self.port))
        fd = sock.makefile()
        fd.write('PUT / HTTP/1.1\r\nHost: localhost\r\nContent-length: 1025\r\nExpect: 100-continue\r\n\r\n')
        fd.flush()
        response_line, headers, body = read_http(sock)
        self.assert_(response_line.startswith('HTTP/1.1 417 Expectation Failed'))
        self.assertEquals(body, 'failure')
        fd.write('PUT / HTTP/1.1\r\nHost: localhost\r\nContent-length: 7\r\nExpect: 100-continue\r\n\r\ntesting')
        fd.flush()
        header_lines = []
        while True:
            line = fd.readline()
            if line == '\r\n':
                break
            else:
                header_lines.append(line)
        self.assert_(header_lines[0].startswith('HTTP/1.1 100 Continue'))
        header_lines = []
        while True:
            line = fd.readline()
            if line == '\r\n':
                break
            else:
                header_lines.append(line)
        self.assert_(header_lines[0].startswith('HTTP/1.1 200 OK'))
        self.assertEquals(fd.read(7), 'testing')
        fd.close()

    def test_025_accept_errors(self):
        from eventlet import debug
        debug.hub_exceptions(True)
        listener = greensocket.socket()
        listener.bind(('localhost', 0))
        # NOT calling listen, to trigger the error
        self.logfile = StringIO()
        self.spawn_server(sock=listener)
        old_stderr = sys.stderr
        try:
            sys.stderr = self.logfile
            api.sleep(0) # need to enter server loop
            try:
                api.connect_tcp(('localhost', self.port))
                self.fail("Didn't expect to connect")
            except socket.error, exc:
                self.assertEquals(exc[0], errno.ECONNREFUSED)

            self.assert_('Invalid argument' in self.logfile.getvalue(),
                self.logfile.getvalue())
        finally:
            sys.stderr = old_stderr
<<<<<<< HEAD

    def test_close_chunked_with_1_0_client(self):
        # verify that if we return a generator from our app
        # and we're not speaking with a 1.1 client, that we 
        # close the connection
        self.site.application = chunked_app
        sock = api.connect_tcp(('localhost', self.port))

        sock.sendall('GET / HTTP/1.0\r\nHost: localhost\r\nConnection: keep-alive\r\n\r\n')
        
        response_line, headers, body = read_http(sock)
        self.assertEqual(headers['connection'], 'close')
        self.assertNotEqual(headers.get('transfer-encoding'), 'chunked')
        self.assertEquals(body, "thisischunked")
    

class KeepAliveTestHttpd(HttpdTestCase):
    keepalive = False
    def test_026_http_10_nokeepalive(self):
        # verify that if an http/1.0 client sends connection: keep-alive
        # and the server doesn't accept keep-alives, we close the connection
        sock = api.connect_tcp(
            ('localhost', self.port))

        fd = sock.makeGreenFile()
        fd.write('GET / HTTP/1.0\r\nHost: localhost\r\nConnection: keep-alive\r\n\r\n')
        self.assert_('connection: close' in 
                     fd.readuntil('\r\n\r\n').lower())

=======
        debug.hub_exceptions(False)

    def test_026_log_format(self):
        self.spawn_server(log_format="HI %(request_line)s HI")
        sock = api.connect_tcp(('localhost', self.port))
        sock.sendall('GET /yo! HTTP/1.1\r\nHost: localhost\r\n\r\n')
        sock.recv(1024)
        sock.close()
        self.assert_('\nHI GET /yo! HTTP/1.1 HI\n' in self.logfile.getvalue(), self.logfile.getvalue())

        
>>>>>>> bf1d595a
if __name__ == '__main__':
    main()<|MERGE_RESOLUTION|>--- conflicted
+++ resolved
@@ -122,37 +122,20 @@
 
     return response_line, headers, body
 
-class HttpdTestCase(LimitedTestCase):
+class TestHttpd(LimitedTestCase):
     mode = 'static'
-    keepalive = True
     def setUp(self):
-        super(HttpdTestCase, self).setUp()
+        super(TestHttpd, self).setUp()
         self.logfile = StringIO()
         self.site = Site()
-<<<<<<< HEAD
-        listener = api.tcp_listener(('localhost', 0))
-        self.port = listener.getsockname()[1]
-        self.killer = api.spawn(
-            wsgi.server,
-            listener, 
-            self.site, 
-            max_size=128, 
-            log=self.logfile,
-            keepalive=self.keepalive)
-
-=======
         self.killer = None
         self.spawn_server()
         
->>>>>>> bf1d595a
     def tearDown(self):
-        super(HttpdTestCase, self).tearDown()
+        super(TestHttpd, self).tearDown()
         api.kill(self.killer)
         api.sleep(0)
 
-<<<<<<< HEAD
-class TestHttpd(HttpdTestCase):
-=======
     def spawn_server(self, **kwargs):
         """Spawns a new wsgi server with the given arguments.
         Sets self.port to the port of the server, and self.killer is the greenlet
@@ -175,7 +158,6 @@
             wsgi.server,
             **new_kwargs)
 
->>>>>>> bf1d595a
     def test_001_server(self):
         sock = api.connect_tcp(
             ('localhost', self.port))
@@ -505,19 +487,12 @@
         self.assert_('connection' in headers)
         self.assertEqual('keep-alive', headers['connection'])
         # repeat request to verify connection is actually still open
-<<<<<<< HEAD
-        fd.write('GET / HTTP/1.0\r\nHost: localhost\r\nConnection: keep-alive\r\n\r\n')                     
-        self.assert_('connection: keep-alive' in 
-                     fd.readuntil('\r\n\r\n').lower())
-
-=======
         fd.write('GET / HTTP/1.0\r\nHost: localhost\r\nConnection: keep-alive\r\n\r\n')
         fd.flush()
         response_line, headers, body = read_http(sock)
         self.assert_('connection' in headers)
         self.assertEqual('keep-alive', headers['connection'])
                      
->>>>>>> bf1d595a
     def test_019_fieldstorage_compat(self):
         def use_fieldstorage(environ, start_response):
             import cgi
@@ -705,7 +680,15 @@
                 self.logfile.getvalue())
         finally:
             sys.stderr = old_stderr
-<<<<<<< HEAD
+        debug.hub_exceptions(False)
+
+    def test_026_log_format(self):
+        self.spawn_server(log_format="HI %(request_line)s HI")
+        sock = api.connect_tcp(('localhost', self.port))
+        sock.sendall('GET /yo! HTTP/1.1\r\nHost: localhost\r\n\r\n')
+        sock.recv(1024)
+        sock.close()
+        self.assert_('\nHI GET /yo! HTTP/1.1 HI\n' in self.logfile.getvalue(), self.logfile.getvalue())
 
     def test_close_chunked_with_1_0_client(self):
         # verify that if we return a generator from our app
@@ -720,33 +703,18 @@
         self.assertEqual(headers['connection'], 'close')
         self.assertNotEqual(headers.get('transfer-encoding'), 'chunked')
         self.assertEquals(body, "thisischunked")
-    
-
-class KeepAliveTestHttpd(HttpdTestCase):
-    keepalive = False
+        
     def test_026_http_10_nokeepalive(self):
         # verify that if an http/1.0 client sends connection: keep-alive
         # and the server doesn't accept keep-alives, we close the connection
-        sock = api.connect_tcp(
-            ('localhost', self.port))
-
-        fd = sock.makeGreenFile()
-        fd.write('GET / HTTP/1.0\r\nHost: localhost\r\nConnection: keep-alive\r\n\r\n')
-        self.assert_('connection: close' in 
-                     fd.readuntil('\r\n\r\n').lower())
-
-=======
-        debug.hub_exceptions(False)
-
-    def test_026_log_format(self):
-        self.spawn_server(log_format="HI %(request_line)s HI")
-        sock = api.connect_tcp(('localhost', self.port))
-        sock.sendall('GET /yo! HTTP/1.1\r\nHost: localhost\r\n\r\n')
-        sock.recv(1024)
-        sock.close()
-        self.assert_('\nHI GET /yo! HTTP/1.1 HI\n' in self.logfile.getvalue(), self.logfile.getvalue())
-
-        
->>>>>>> bf1d595a
+        self.spawn_server(keepalive=False)
+        sock = api.connect_tcp(
+            ('localhost', self.port))
+
+        sock.sendall('GET / HTTP/1.0\r\nHost: localhost\r\nConnection: keep-alive\r\n\r\n')
+        response_line, headers, body = read_http(sock)
+        self.assertEqual(headers['connection'], 'close')
+
+
 if __name__ == '__main__':
     main()