--- conflicted
+++ resolved
@@ -129,13 +129,8 @@
         try:
             self._timeout = fd.gettimeout() or socket.getdefaulttimeout()
         except AttributeError:
-<<<<<<< HEAD
             self._timeout = socket.getdefaulttimeout()
         
-=======
-            self.timeout = socket.getdefaulttimeout()
-
->>>>>>> c3ae82d3
         set_nonblocking(fd)
         self.fd = fd
         self.closed = False
@@ -277,17 +272,10 @@
                     return ''
                 else:
                     raise
-<<<<<<< HEAD
             trampoline(fd, 
                 read=True, 
                 timeout=self.gettimeout(), 
-                timeout_exc=socket.timeout)
-=======
-            trampoline(fd,
-                read=True,
-                timeout=self.timeout,
                 timeout_exc=socket.timeout("timed out"))
->>>>>>> c3ae82d3
 
     def recvfrom(self, *args):
         if not self.act_non_blocking:
@@ -335,13 +323,6 @@
         tail = self.send(data, flags)
         len_data = len(data)
         while tail < len_data:
-<<<<<<< HEAD
-            trampoline(fd, 
-                write=True, 
-                timeout=self.gettimeout(), 
-                timeout_exc=socket.timeout)
-=======
->>>>>>> c3ae82d3
             tail += self.send(data[tail:], flags)
 
     def sendto(self, *args):
